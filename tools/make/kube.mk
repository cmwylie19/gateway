--- conflicted
+++ resolved
@@ -9,13 +9,8 @@
 	$(tools/controller-gen) object paths="./..."
 
 .PHONY: kube-test
-<<<<<<< HEAD
-kube-test: manifests generate lint $(tools/setup-envtest) ## Run Kubernetes provider tests.
+kube-test: manifests generate $(tools/setup-envtest) ## Run Kubernetes provider tests.
 	KUBEBUILDER_ASSETS="$(shell $(tools/setup-envtest) use $(ENVTEST_K8S_VERSION) -p path)" go test ./... -coverprofile cover.out
-=======
-kube-test: manifests generate envtest ## Run Kubernetes provider tests.
-	KUBEBUILDER_ASSETS="$(shell $(ENVTEST) use $(ENVTEST_K8S_VERSION) -p path)" go test ./... -coverprofile cover.out
->>>>>>> 4192e8d4
 
 ##@ Kubernetes Deployment
 
@@ -28,47 +23,9 @@
 	$(tools/kustomize) build pkg/provider/kubernetes/config/crd | kubectl apply -f -
 
 .PHONY: kube-uninstall
-<<<<<<< HEAD
 kube-uninstall: manifests $(tools/kustomize) ## Uninstall CRDs from the K8s cluster specified in ~/.kube/config. Call with ignore-not-found=true to ignore resource not found errors during deletion.
 	$(tools/kustomize) build pkg/provider/kubernetes/config/crd | kubectl delete --ignore-not-found=$(ignore-not-found) -f -
-=======
-kube-uninstall: manifests kustomize ## Uninstall CRDs from the K8s cluster specified in ~/.kube/config. Call with ignore-not-found=true to ignore resource not found errors during deletion.
-	$(KUSTOMIZE) build pkg/provider/kubernetes/config/crd | kubectl delete --ignore-not-found=$(ignore-not-found) -f -
 
 .PHONY: run-kube-local ## Run EG locally.
 run-kube-local: kube-install
-	hack/run-kube-local.sh
-
-##@ Kubernetes Build Dependencies
-
-## Location to install dependencies to
-LOCALBIN ?= $(shell pwd)/bin
-$(LOCALBIN):
-	mkdir -p $(LOCALBIN)
-
-## Tool Binaries
-KUSTOMIZE ?= $(LOCALBIN)/kustomize
-CONTROLLER_GEN ?= $(LOCALBIN)/controller-gen
-ENVTEST ?= $(LOCALBIN)/setup-envtest
-
-## Tool Versions
-KUSTOMIZE_VERSION ?= v3.8.7
-CONTROLLER_TOOLS_VERSION ?= v0.8.0
-ENVTEST_VERSION ?= v0.0.0-20220706173534-cd0058ad295c
-
-KUSTOMIZE_INSTALL_SCRIPT ?= "https://raw.githubusercontent.com/kubernetes-sigs/kustomize/master/hack/install_kustomize.sh"
-.PHONY: kustomize
-kustomize: $(KUSTOMIZE) ## Download kustomize locally if necessary.
-$(KUSTOMIZE): $(LOCALBIN)
-	curl -s $(KUSTOMIZE_INSTALL_SCRIPT) | bash -s -- $(subst v,,$(KUSTOMIZE_VERSION)) $(LOCALBIN)
-
-.PHONY: controller-gen
-controller-gen: $(CONTROLLER_GEN) ## Download controller-gen locally if necessary.
-$(CONTROLLER_GEN): $(LOCALBIN)
-	GOBIN=$(LOCALBIN) go install sigs.k8s.io/controller-tools/cmd/controller-gen@$(CONTROLLER_TOOLS_VERSION)
-
-.PHONY: envtest
-envtest: $(ENVTEST) ## Download envtest-setup locally if necessary.
-$(ENVTEST): $(LOCALBIN)
-	GOBIN=$(LOCALBIN) go install sigs.k8s.io/controller-runtime/tools/setup-envtest@$(ENVTEST_VERSION)
->>>>>>> 4192e8d4
+	hack/run-kube-local.sh